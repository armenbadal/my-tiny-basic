--- conflicted
+++ resolved
@@ -805,13 +805,8 @@
     R_EXPECTED_EQ,
     R_EXPECTED_RELOP,
     R_EXPECTED_COMMAND,
-<<<<<<< HEAD
-    R_EXPECTET_LPAR,
-    R_EXPECTET_RPAR,
-=======
     R_EXPECTED_LPAR,
     R_EXPECTED_RPAR,
->>>>>>> 77b68258
     R_EXPECTED_NUMBER
 } error_code_t;
 
@@ -1133,20 +1128,15 @@
     return result_with_ptr(create_end());
 }
 
-<<<<<<< HEAD
 #define match_and_check(p, t, e) if(!match(p,t)) return result_with_error(e)
 
 result_t parse_dim(parser_t* parser)
-=======
-result_t parse_dim(parser_t *parser)
->>>>>>> 77b68258
 {
     match(parser, T_DIM);
 
     char name = parser->lookahead.name[0];
     if( !match(parser, T_NAME) )
         return result_with_error(R_EXPECTED_NAME);
-<<<<<<< HEAD
 
     if( !match(parser, T_LPAR) )
         return result_with_error(R_EXPECTET_LPAR);
@@ -1157,17 +1147,6 @@
         return result_with_error(R_EXPECTET_LPAR);
 
     return result_with_ptr(create_dim(name, sz));
-=======
-    if( !match(parser, T_LPAR) )
-        return result_with_error(R_EXPECTED_LPAR);
-    size_t size = (size_t)parser->lookahead.number;
-    if( !match(parser, T_INTEGER) )
-        return result_with_error(R_EXPECTED_NUMBER);
-    if( !match(parser, T_RPAR) )
-        return result_with_error(R_EXPECTED_RPAR);
-
-    return result_with_ptr(create_dim(name, size));
->>>>>>> 77b68258
 }
 
 result_t parse_input(parser_t *parser)
